--- conflicted
+++ resolved
@@ -11,16 +11,12 @@
     error::LLMError,
     LLMProvider,
 };
-<<<<<<< HEAD
+use async_trait::async_trait;
 use crate::{
     chat::{ChatResponse, Tool},
     ToolCall,
 };
-use reqwest::blocking::Client;
-=======
-use async_trait::async_trait;
 use reqwest::Client;
->>>>>>> 2466ca3d
 use serde::{Deserialize, Serialize};
 
 /// Client for interacting with X.AI's API.
@@ -207,11 +203,7 @@
     /// # Returns
     ///
     /// The generated response text, or an error if the request fails.
-<<<<<<< HEAD
-    fn chat(&self, messages: &[ChatMessage]) -> Result<Box<dyn ChatResponse>, LLMError> {
-=======
-    async fn chat(&self, messages: &[ChatMessage]) -> Result<String, LLMError> {
->>>>>>> 2466ca3d
+    async fn chat(&self, messages: &[ChatMessage]) -> Result<Box<dyn ChatResponse>, LLMError> {
         if self.api_key.is_empty() {
             return Err(LLMError::AuthError("Missing X.AI API key".to_string()));
         }
@@ -259,18 +251,8 @@
 
         let resp = request.send().await?.error_for_status()?;
 
-<<<<<<< HEAD
-        let json_resp: XAIChatResponse = resp.json()?;
+        let json_resp: XAIChatResponse = resp.json().await?;
         Ok(Box::new(json_resp))
-=======
-        let json_resp: XAIChatResponse = resp.json().await?;
-        let first_choice =
-            json_resp.choices.into_iter().next().ok_or_else(|| {
-                LLMError::ProviderError("No choices returned by X.AI".to_string())
-            })?;
-
-        Ok(first_choice.message.content)
->>>>>>> 2466ca3d
     }
 
     /// Sends a chat request to X.AI's API with tools.
